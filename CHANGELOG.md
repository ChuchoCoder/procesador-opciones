--- conflicted
+++ resolved
@@ -26,11 +26,7 @@
 - Integrar build de la SPA al empaquetado final MV3.
 - Documentar empaquetado final y distribución.
 
-<<<<<<< HEAD
-## [1.0.2] - en proceso (branch legacy)
-=======
 ## [1.0.2] - 2025-10-08
->>>>>>> 0e33a829
 
 - Ajuste: precios ahora mantienen 4 decimales en cálculo y visualización.
 - Cálculo de promedios y sanitización sin truncar a 2 decimales.
