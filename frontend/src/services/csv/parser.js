import Papa from 'papaparse';

const MAX_ROWS = 50000;
const LARGE_FILE_WARNING_THRESHOLD = 25000;

const NUMERIC_HEADERS = ['quantity', 'price', 'strike'];

const defaultDynamicTyping = NUMERIC_HEADERS.reduce(
  (acc, header) => {
    acc[header] = true;
    return acc;
  },
  {},
);

const isEmptyRow = (row) =>
  Object.values(row).every((value) => value === null || value === undefined || value === '');

const sanitizeRow = (row) => {
  const trimmedEntries = Object.entries(row).reduce((acc, [key, value]) => {
    if (typeof value === 'string') {
      acc[key.trim()] = value.trim();
    } else {
      acc[key.trim()] = value;
    }
    return acc;
  }, {});

  return trimmedEntries;
};

export const parseOperationsCsv = (input, config = {}) =>
  new Promise((resolve, reject) => {
    const rows = [];
    let rowCount = 0;
    let exceededMaxRows = false;
    let warningThresholdExceeded = false;

    // Normalize input so Papa.parse always receives a string or a File/Blob it knows how to handle.
    let normalizedInput = input;
<<<<<<< HEAD
=======
    const normalizeInputSync = (raw) => {
      try {
        if (raw && typeof raw === 'object') {
          if (raw instanceof Blob) {
            return raw; // Papa can handle
          }
          if (raw.data) {
            return raw.data;
          }
        }
      } catch (e) {
        if (typeof console !== 'undefined' && console.warn) {
          console.warn('CSV normalization failed (sync path); continuing with original input', e);
        }
      }
      return raw;
    };

    // Configure the parser (must be declared before use in proceed function)
>>>>>>> 6c3e0b3b
    const parserConfig = {
      header: true,
      skipEmptyLines: 'greedy',
      worker: false,
      dynamicTyping: defaultDynamicTyping,
      delimitersToGuess: [',', ';', '\t'],
      transformHeader: (header) => header.trim(),
      ...config,
      step: (results, parser) => {
        const row = sanitizeRow(results.data);
        if (!isEmptyRow(row)) {
          rows.push(row);
          rowCount += 1;
        }

        if (rowCount === LARGE_FILE_WARNING_THRESHOLD) {
          warningThresholdExceeded = true;
        }

        if (rowCount >= MAX_ROWS) {
          exceededMaxRows = true;
          parser.abort();
        }

        if (typeof config.step === 'function') {
          config.step(results, parser);
        }
      },
      complete: (results, file) => {
        if (typeof config.complete === 'function') {
          config.complete(results, file);
        }

        resolve({
          rows,
          meta: {
            rowCount,
            exceededMaxRows,
            warningThresholdExceeded,
            errors: results.errors ?? [],
          },
        });
      },
      error: (error, file) => {
        if (typeof config.error === 'function') {
          config.error(error, file);
        }
        reject(error);
      },
    };

<<<<<<< HEAD
    const normalizeAsync = () => {
      try {
        if (input && typeof input === 'object') {
          if (input.arrayBuffer && typeof input.arrayBuffer === 'function') {
            input.arrayBuffer().then((buf) => {
              try {
                normalizedInput = new TextDecoder('utf-8').decode(buf);
              } catch (e) {
                if (typeof console !== 'undefined' && console.warn) {
                  console.warn('CSV decode failed; using original input', e);
                }
              }
              Papa.parse(normalizedInput, parserConfig);
            });
            return true; // parsing will start after promise resolves
          } else if (input instanceof Blob) {
            // leave as is
          } else if (input.data) {
            normalizedInput = input.data;
          }
        }
      } catch (e) {
        if (typeof console !== 'undefined' && console.warn) {
          console.warn('CSV normalization failed; continuing with original input', e);
        }
      }
      return false;
    };

    const deferred = normalizeAsync();
    if (deferred) {
      return; // we already scheduled Papa.parse
    }

    try {
      Papa.parse(normalizedInput, parserConfig);
    } catch (e) {
      // If normalization fails, proceed with original input so Papa can attempt parse
      // but log (in dev) silently.
      if (typeof console !== 'undefined' && console.warn) {
        console.warn('CSV parse invocation failed', e);
      }
      reject(e);
    }

    Papa.parse(normalizedInput, parserConfig);
=======
    // Handle async arrayBuffer separately (convert then invoke Papa.parse)
    const proceed = (finalInput) => {
      Papa.parse(finalInput, parserConfig);
    };

    if (input && typeof input === 'object' && input.arrayBuffer && typeof input.arrayBuffer === 'function') {
      // Perform async conversion then start parse
      input.arrayBuffer()
        .then((buf) => {
          try {
            const text = new TextDecoder('utf-8').decode(buf);
            proceed(text);
          } catch (e) {
            if (typeof console !== 'undefined' && console.warn) {
              console.warn('CSV TextDecoder failed; using original buffer input', e);
            }
            proceed(input); // fallback
          }
        })
        .catch(() => proceed(input));
    } else {
      normalizedInput = normalizeInputSync(input);
      proceed(normalizedInput);
    }

>>>>>>> 6c3e0b3b
  });

export const createCsvStringFromRows = (rows, headers) => {
  if (!Array.isArray(rows) || rows.length === 0) {
    return '';
  }

  return Papa.unparse({
    fields: headers,
    data: rows.map((row) => headers.map((header) => row[header] ?? '')),
  });
};<|MERGE_RESOLUTION|>--- conflicted
+++ resolved
@@ -38,8 +38,6 @@
 
     // Normalize input so Papa.parse always receives a string or a File/Blob it knows how to handle.
     let normalizedInput = input;
-<<<<<<< HEAD
-=======
     const normalizeInputSync = (raw) => {
       try {
         if (raw && typeof raw === 'object') {
@@ -59,7 +57,6 @@
     };
 
     // Configure the parser (must be declared before use in proceed function)
->>>>>>> 6c3e0b3b
     const parserConfig = {
       header: true,
       skipEmptyLines: 'greedy',
@@ -111,54 +108,6 @@
       },
     };
 
-<<<<<<< HEAD
-    const normalizeAsync = () => {
-      try {
-        if (input && typeof input === 'object') {
-          if (input.arrayBuffer && typeof input.arrayBuffer === 'function') {
-            input.arrayBuffer().then((buf) => {
-              try {
-                normalizedInput = new TextDecoder('utf-8').decode(buf);
-              } catch (e) {
-                if (typeof console !== 'undefined' && console.warn) {
-                  console.warn('CSV decode failed; using original input', e);
-                }
-              }
-              Papa.parse(normalizedInput, parserConfig);
-            });
-            return true; // parsing will start after promise resolves
-          } else if (input instanceof Blob) {
-            // leave as is
-          } else if (input.data) {
-            normalizedInput = input.data;
-          }
-        }
-      } catch (e) {
-        if (typeof console !== 'undefined' && console.warn) {
-          console.warn('CSV normalization failed; continuing with original input', e);
-        }
-      }
-      return false;
-    };
-
-    const deferred = normalizeAsync();
-    if (deferred) {
-      return; // we already scheduled Papa.parse
-    }
-
-    try {
-      Papa.parse(normalizedInput, parserConfig);
-    } catch (e) {
-      // If normalization fails, proceed with original input so Papa can attempt parse
-      // but log (in dev) silently.
-      if (typeof console !== 'undefined' && console.warn) {
-        console.warn('CSV parse invocation failed', e);
-      }
-      reject(e);
-    }
-
-    Papa.parse(normalizedInput, parserConfig);
-=======
     // Handle async arrayBuffer separately (convert then invoke Papa.parse)
     const proceed = (finalInput) => {
       Papa.parse(finalInput, parserConfig);
@@ -184,7 +133,6 @@
       proceed(normalizedInput);
     }
 
->>>>>>> 6c3e0b3b
   });
 
 export const createCsvStringFromRows = (rows, headers) => {
