import { parseOperationsCsv } from './parser.js';
import { validateAndFilterRows } from './validators.js';
import { buildConsolidatedViews } from './consolidator.js';
import { createDevLogger } from '../logging/dev-logger.js';
import { normalizeOperationRows } from './legacy-normalizer.js';
import { getAllSymbols, loadSymbolConfig } from '../storage-settings.js';
<<<<<<< HEAD
import { normalizeOperation } from '../broker/dedupe-utils.js';
=======
import { enrichOperationsWithFees } from '../fees/fee-enrichment.js';
>>>>>>> 6c3e0b3b

const OPTION_TOKEN_REGEX = /^([A-Z0-9]+?)([CV])(\d+(?:\.\d+)?)(.*)$/;
const DEFAULT_EXPIRATION = 'NONE';
const UNKNOWN_EXPIRATION = 'UNKNOWN';

/**
 * Load all symbol configurations and create a prefix map
 * @returns {Promise<Object>} Map of prefix → SymbolConfiguration
 */
const loadPrefixMap = async () => {
  const prefixMap = {};
  const symbols = await getAllSymbols();
  
  for (const symbol of symbols) {
    const config = await loadSymbolConfig(symbol);
    if (config && config.prefixes && Array.isArray(config.prefixes)) {
      for (const prefix of config.prefixes) {
        const normalizedPrefix = prefix.toUpperCase().trim();
        if (normalizedPrefix) {
          prefixMap[normalizedPrefix] = config;
        }
      }
    }
    // Support legacy single prefix field
    else if (config && config.prefix) {
      const normalizedPrefix = config.prefix.toUpperCase().trim();
      if (normalizedPrefix) {
        prefixMap[normalizedPrefix] = config;
      }
    }
  }
  
  return prefixMap;
};

const isString = (value) => typeof value === 'string';

const normalizeString = (value) => {
  if (value === null || value === undefined) {
    return '';
  }
  return String(value).trim();
};

const toUpperCase = (value) => normalizeString(value).toUpperCase();

const parseNumeric = (value) => {
  if (typeof value === 'number' && Number.isFinite(value)) {
    return value;
  }

  const normalized = normalizeString(value).replace(',', '.');
  if (!normalized) {
    return null;
  }

  const parsed = Number.parseFloat(normalized);
  if (!Number.isFinite(parsed)) {
    return null;
  }
  return parsed;
};

export const parseToken = (token) => {
  if (!isString(token)) {
    return null;
  }

  const candidate = token.trim().toUpperCase();
  if (!candidate) {
    return null;
  }

  const match = candidate.match(OPTION_TOKEN_REGEX);
  if (!match) {
    return null;
  }

  const [, symbol, typeCode, strikeGroup, remainder] = match;
  
  // Strike decimals are resolved later via configuration overrides; parse the raw numeric value here.
  const strikeValue = Number.parseFloat(strikeGroup);
  
  if (!Number.isFinite(strikeValue)) {
    return null;
  }

  let expiration = remainder ? remainder.trim() : '';
  if (expiration.startsWith('.')) {
    expiration = expiration.slice(1);
  } else if (expiration.startsWith('-') || expiration.startsWith('_')) {
    expiration = expiration.slice(1);
  }

  expiration = expiration.replace(/[^0-9A-Z]+/g, '');
  const normalizedExpiration = expiration ? expiration.toUpperCase() : UNKNOWN_EXPIRATION;

  return {
    symbol,
    type: typeCode === 'C' ? 'CALL' : 'PUT',
    strike: strikeValue,
    strikeToken: strikeGroup,
    expiration: normalizedExpiration,
  };
};

const tokenizeCandidateString = (value) => {
  if (!isString(value)) {
    return [];
  }

  const upperValue = value.toUpperCase();
  const collapsed = upperValue.replace(/[^0-9A-Z.]/g, '');

  const segments = upperValue
    .split(/[\s|\-_/]+/)
    .map((segment) => segment.replace(/[^0-9A-Z.]/g, ''))
    .filter(Boolean);

  const unique = new Set();
  segments.forEach((segment) => {
    if (segment.length > 3) {
      unique.add(segment);
    }
  });
  if (collapsed) {
    unique.add(collapsed);
  }

  return Array.from(unique);
};

const getTokenCandidates = (row) => {
  if (!row || typeof row !== 'object') {
    return [];
  }

  const sources = [
    row.token,
    row.option_token,
    row.instrumentToken,
    row.instrument_token,
    row.security_id,
    row.securityId,
    row.security,
    row.symbol,
    row.instrument,
    row.text,
    row.description,
    row.security_description,
    row.last_cl_ord_id,
  ];

  const candidates = sources.flatMap((value) => tokenizeCandidateString(value));
  return candidates;
};

const findTokenMatch = (row) => {
  const candidates = getTokenCandidates(row);

  for (let index = 0; index < candidates.length; index += 1) {
    const candidate = candidates[index];
    const parsed = parseToken(candidate);
    if (parsed) {
      return {
        ...parsed,
        rawValue: candidate,
      };
    }
  }

  return null;
};

const shouldPreferTokenSymbol = (explicitSymbol) => {
  if (!explicitSymbol) {
    return true;
  }

  if (/[0-9]/.test(explicitSymbol)) {
    return true;
  }

  if (explicitSymbol.includes('.') || explicitSymbol.includes('-') || explicitSymbol.includes('_')) {
    return true;
  }

  return false;
};

const deriveSymbolFallback = (row, tokenMatch) => {
  if (tokenMatch && tokenMatch.symbol) {
    return tokenMatch.symbol;
  }

  const symbolString = toUpperCase(row?.symbol);
  if (symbolString) {
    if (symbolString.includes(' - ')) {
      const parts = symbolString.split(' - ').map((part) => part.trim()).filter(Boolean);
      if (parts.length >= 2) {
        return parts[parts.length - 2];
      }
    }
    return symbolString;
  }

  const securityId = toUpperCase(row?.security_id ?? row?.securityId);
  if (securityId) {
    const parts = securityId.split('_').map((part) => part.trim()).filter(Boolean);
    if (parts.length >= 2) {
      return parts[parts.length - 2];
    }
    return securityId;
  }

  const instrument = toUpperCase(row?.instrument ?? row?.text);
  if (instrument) {
    const segments = instrument.split(/[\s\-_/]+/).map((segment) => segment.trim()).filter(Boolean);
    if (segments.length > 0) {
      return segments[segments.length - 1];
    }
    return instrument;
  }

  return 'UNKNOWN';
};

const deriveExpirationFallback = (row, tokenMatch) => {
  if (tokenMatch && tokenMatch.expiration) {
    return tokenMatch.expiration;
  }

  const explicitExpiration = toUpperCase(row?.expiration ?? row?.expire_date ?? row?.activeExpiration);
  if (explicitExpiration) {
    return explicitExpiration;
  }

  const symbolString = toUpperCase(row?.symbol);
  if (symbolString.includes(' - ')) {
    const parts = symbolString.split(' - ').map((part) => part.trim()).filter(Boolean);
    if (parts.length >= 1) {
      return parts[parts.length - 1];
    }
  }

  const securityId = toUpperCase(row?.security_id ?? row?.securityId);
  if (securityId.includes('_')) {
    const parts = securityId.split('_').map((part) => part.trim()).filter(Boolean);
    if (parts.length >= 1) {
      return parts[parts.length - 1];
    }
  }

  return DEFAULT_EXPIRATION;
};

const clampDecimals = (value, fallback = 0) => {
  if (value === undefined || value === null) {
    return fallback;
  }
  const parsed = Number(value);
  if (!Number.isFinite(parsed)) {
    return fallback;
  }
  if (parsed <= 0) {
    return 0;
  }
  if (parsed > 6) {
    return 6;
  }
  return Math.round(parsed);
};

const formatStrikeTokenValue = (strikeToken = '', decimals = 0) => {
  if (!strikeToken) {
    return null;
  }

  const normalizedDecimals = clampDecimals(decimals, 0);

  const normalizedToken = String(strikeToken).trim();
  if (!normalizedToken) {
    return null;
  }

  const digitsOnly = normalizedToken.replace(/[^0-9]/g, '');
  if (!digitsOnly) {
    const numeric = Number.parseFloat(normalizedToken);
    return Number.isFinite(numeric) ? numeric : null;
  }

  if (normalizedDecimals <= 0) {
    const numeric = Number.parseFloat(digitsOnly);
    return Number.isFinite(numeric) ? numeric : null;
  }

  const padded = digitsOnly.padStart(normalizedDecimals + 1, '0');
  const whole = padded.slice(0, -normalizedDecimals) || '0';
  const decimal = padded.slice(-normalizedDecimals);
  const composed = `${whole}.${decimal}`;
  const numeric = Number.parseFloat(composed);
  return Number.isFinite(numeric) ? numeric : null;
};

/**
 * Find the expiration code by checking which expiration has a suffix matching the token
 * @param {string} tokenSuffix - The suffix from the token (e.g., 'O', 'OC', 'OCT')
 * @param {Object} symbolConfig - The symbol configuration with expirations
 * @returns {string} The matching expiration code (e.g., 'OCT') or the original suffix
 */
const findExpirationCodeBySuffix = (tokenSuffix, symbolConfig) => {
  if (!tokenSuffix || !symbolConfig?.expirations) {
    return tokenSuffix || '';
  }

  const upper = tokenSuffix.toUpperCase();
  
  // Check each expiration to see if any of its suffixes match
  for (const [expirationCode, expirationSettings] of Object.entries(symbolConfig.expirations)) {
    if (expirationSettings?.suffixes?.includes(upper)) {
      return expirationCode;
    }
  }
  
  // No match found, return original suffix
  return upper;
};

const resolveExpirationCode = (tokenMatch, explicitExpiration, symbolConfig) => {
  if (tokenMatch?.expiration) {
    return findExpirationCodeBySuffix(tokenMatch.expiration, symbolConfig);
  }
  const normalized = toUpperCase(explicitExpiration);
  if (!normalized) {
    return '';
  }
  const cleaned = normalized.replace(/[^0-9A-Z]/g, '');
  return findExpirationCodeBySuffix(cleaned, symbolConfig);
};

const resolveStrikeDecimals = ({ symbolConfig, strikeToken, expirationCode }) => {
  if (!symbolConfig) {
    return 0;
  }

  // Start with symbol-level default (previously defaultDecimals, now strikeDefaultDecimals)
  let decimals = clampDecimals(symbolConfig.strikeDefaultDecimals ?? symbolConfig.defaultDecimals ?? 0, 0);

  // Check for expiration-level override
  if (expirationCode && symbolConfig.expirations) {
    const expirationConfig = symbolConfig.expirations[expirationCode];
    if (expirationConfig) {
      // Expiration-level default takes priority
      if (expirationConfig.decimals !== undefined) {
        decimals = clampDecimals(expirationConfig.decimals, decimals);
      }
      
      // Check for strike-specific override at expiration level
      if (strikeToken && Array.isArray(expirationConfig.overrides)) {
        const override = expirationConfig.overrides.find(o => o.raw === strikeToken);
        if (override && override.formatted) {
          // Calculate decimals from formatted string
          const decimalIndex = override.formatted.indexOf('.');
          if (decimalIndex >= 0) {
            decimals = override.formatted.length - decimalIndex - 1;
          } else {
            decimals = 0;
          }
        }
      }
    }
  }

  return decimals;
};

const applyPrefixRule = ({ tokenMatch, symbolConfig, explicitExpiration }) => {
  if (!symbolConfig) {
    return {
      symbol: null,
      strike: tokenMatch?.strike,
      decimalsApplied: null,
    };
  }

  const strikeToken = tokenMatch?.strikeToken ?? '';
  const expirationCode = resolveExpirationCode(tokenMatch, explicitExpiration, symbolConfig);
  const decimals = resolveStrikeDecimals({
    symbolConfig,
    strikeToken: strikeToken ? strikeToken.toUpperCase() : '',
    expirationCode,
  });

  const formattedStrike = strikeToken
    ? formatStrikeTokenValue(strikeToken, decimals)
    : null;

  return {
    symbol: symbolConfig.symbol ? toUpperCase(symbolConfig.symbol) : null,
    strike: formattedStrike ?? tokenMatch?.strike ?? null,
    decimalsApplied: decimals,
  };
};

export const enrichOperationRow = async (row = {}, configuration = {}) => {
  const prefixMap = configuration.prefixMap ?? await loadPrefixMap();
  const tokenMatch = findTokenMatch(row);

  const explicitSymbol = toUpperCase(row.symbol);
  const explicitExpiration = toUpperCase(row.expiration);
  const explicitStrike = parseNumeric(row.strike);
  const explicitType = toUpperCase(row.option_type ?? row.type ?? row.optionType);

  const tokenSymbol = tokenMatch?.symbol ?? '';
  const tokenExpiration = tokenMatch?.expiration ?? '';
  const tokenStrike = tokenMatch?.strike;
  const tokenType = tokenMatch?.type ?? '';

  const preferTokenSymbol = shouldPreferTokenSymbol(explicitSymbol);
  let symbol = preferTokenSymbol && tokenSymbol ? tokenSymbol : explicitSymbol;
  let expiration = explicitExpiration;
  let strike = explicitStrike;
  let type = explicitType === 'CALL' || explicitType === 'PUT' ? explicitType : '';

  const tokenFilledSymbol = !explicitSymbol && Boolean(tokenSymbol);
  const tokenFilledExpiration = !explicitExpiration && Boolean(tokenExpiration);
  const tokenFilledStrike =
    (explicitStrike === null || explicitStrike === undefined || explicitStrike === 0)
    && tokenStrike !== undefined;
  const tokenFilledType = !type && Boolean(tokenType);

  if (!symbol && tokenSymbol) {
    symbol = tokenSymbol;
  }

  if (!symbol) {
    symbol = deriveSymbolFallback(row, tokenMatch);
  }

  if (!expiration && tokenExpiration) {
    expiration = tokenExpiration;
  }

  if (!expiration || expiration.length === 0) {
    expiration = deriveExpirationFallback(row, tokenMatch);
  }

  if ((!strike || strike === 0) && tokenStrike !== undefined) {
    strike = tokenStrike;
  }

  if (!type && tokenType) {
    type = tokenType;
  }

  const symbolConfig = tokenSymbol ? prefixMap[tokenSymbol] : undefined;
  let appliedDecimals = null;

  if (symbolConfig) {
    const { symbol: mappedSymbol, strike: mappedStrike, decimalsApplied } = applyPrefixRule({
      tokenMatch,
      symbolConfig,
      explicitExpiration: expiration,
    });

    if (mappedSymbol) {
      symbol = mappedSymbol;
    }

    const usingTokenStrike = tokenFilledStrike || (!Number.isFinite(strike) && mappedStrike !== null);
    if (usingTokenStrike && Number.isFinite(mappedStrike)) {
      strike = mappedStrike;
    }

    appliedDecimals = decimalsApplied;
  }

  const normalizedSymbol = toUpperCase(symbol);
  const normalizedExpiration = expiration ? toUpperCase(expiration) : DEFAULT_EXPIRATION;
  const normalizedStrike = Number.isFinite(strike) ? strike : null;
  const normalizedType = type === 'CALL' || type === 'PUT' ? type : 'UNKNOWN';

  const detectedFromToken =
    tokenFilledSymbol || tokenFilledExpiration || tokenFilledStrike || tokenFilledType;

  const meta = {
    detectedFromToken,
  };

  if (detectedFromToken && tokenMatch?.rawValue) {
    meta.sourceToken = tokenMatch.rawValue;
  }

  if (symbolConfig) {
    meta.prefixRule = tokenSymbol;
    if (appliedDecimals !== null) {
      meta.strikeDecimals = appliedDecimals;
    }
  }

  return {
    id: String(row.order_id ?? row.id ?? ''),
    symbol: normalizedSymbol || 'UNKNOWN',
    expiration: normalizedExpiration || DEFAULT_EXPIRATION,
    strike: normalizedStrike,
    type: normalizedType,
    meta,
  };
};

const OPTION_GROUP_TYPES = new Set(['CALL', 'PUT']);

const SETTLEMENT_TOKENS = new Set([
  'CI', 'CONTADO', '24HS', '48HS', '72HS', '24H', '48H', '72H', 'T0', 'T1', 'T2', 'T+1', 'T+2',
  '1D', '2D', '3D', '4D', '5D', '6D', '7D', '8D', '9D', '10D', '11D', '12D', '13D', '14D', '15D',
  '16D', '17D', '18D', '19D', '20D', '21D', '22D', '23D', '24D', '25D', '26D', '27D', '28D', '29D', '30D',
]);

const MARKET_TOKENS = new Set([
  'MERV', 'XMEV', 'BCBA', 'BYMA', 'ROFEX', 'MATBA', 'MAE', 'NYSE', 'NASDAQ', 'CME', 'ICE',
]);

const MONTH_TOKENS = new Set([
  'EN', 'ENE', 'ENERO',
  'FE', 'FEB', 'FEBRERO',
  'MR', 'MAR', 'MARZO',
  'AB', 'ABR', 'ABRIL',
  'MY', 'MAY', 'MAYO',
  'JN', 'JUN', 'JUNIO',
  'JL', 'JUL', 'JULIO', 'JU',
  'AG', 'AGO', 'AGOSTO',
  'SE', 'SEP', 'SET', 'SEPT', 'SEPTIEMBRE',
  'OC', 'OCT', 'OCTUBRE',
  'NV', 'NOV', 'NOVIEMBRE',
  'DC', 'DIC', 'DICIEMBRE',
  'DU', 'DEU',
]);

const sanitizeInstrumentSegments = (symbol) => {
  if (!symbol) {
    return [];
  }

  const normalized = normalizeString(symbol).toUpperCase();
  if (!normalized) {
    return [];
  }

  const segments = normalized
    .split('-')
    .map((segment) => segment.trim())
    .filter(Boolean);

  if (!segments.length) {
    return [];
  }

  const filtered = segments.slice();

  while (filtered.length > 1 && MARKET_TOKENS.has(filtered[0])) {
    filtered.shift();
  }

  while (filtered.length > 1 && MARKET_TOKENS.has(filtered[0])) {
    filtered.shift();
  }

  while (filtered.length > 1 && SETTLEMENT_TOKENS.has(filtered[filtered.length - 1])) {
    filtered.pop();
  }

  return filtered.length ? filtered : segments;
};

const splitInstrumentSymbol = (symbol) => {
  const segments = sanitizeInstrumentSegments(symbol);

  if (!segments.length) {
    return 'UNKNOWN';
  }

  if (segments.length === 1) {
    return segments[0];
  }

  if (segments.length === 2 && MONTH_TOKENS.has(segments[1])) {
    return segments.join(' ');
  }

  if (segments.length >= 2) {
    const last = segments[segments.length - 1];
    if (MONTH_TOKENS.has(last)) {
      return `${segments[segments.length - 2]} ${last}`;
    }
  }

  return segments[segments.length - 1];
};

const resolveGroupDescriptor = (operation) => {
  const normalizedSymbol = toUpperCase(operation?.symbol) || 'UNKNOWN';
  const normalizedExpiration = toUpperCase(operation?.expiration) || DEFAULT_EXPIRATION;
  const isOption = OPTION_GROUP_TYPES.has(operation?.type);

  if (isOption) {
    const symbol = normalizedSymbol;
    const expiration = normalizedExpiration || DEFAULT_EXPIRATION;
    const id = `${symbol}::${expiration}`;
    return { id, symbol, expiration, kind: 'option' };
  }

  const baseSymbol = splitInstrumentSymbol(normalizedSymbol);
  const expiration = DEFAULT_EXPIRATION;
  const id = `${baseSymbol}::${expiration}`;
  return { id, symbol: baseSymbol, expiration, kind: 'instrument' };
};

export const deriveGroups = (operations = []) => {
  if (!Array.isArray(operations) || operations.length === 0) {
    return [];
  }

  const groupsMap = new Map();

  operations.forEach((operation) => {
    if (!operation) {
      return;
    }

    const descriptor = resolveGroupDescriptor(operation);

    if (!groupsMap.has(descriptor.id)) {
      groupsMap.set(descriptor.id, {
        id: descriptor.id,
        symbol: descriptor.symbol,
        expiration: descriptor.expiration,
        kind: descriptor.kind,
        counts: {
          calls: 0,
          puts: 0,
          total: 0,
        },
      });
    }

    const group = groupsMap.get(descriptor.id);
    if (group.kind !== 'option' && descriptor.kind === 'option') {
      group.kind = 'option';
    }
    group.symbol = descriptor.symbol;
    group.expiration = descriptor.expiration;
    group.counts.total += 1;

    if (operation.type === 'CALL') {
      group.counts.calls += 1;
    } else if (operation.type === 'PUT') {
      group.counts.puts += 1;
    }
  });

  return Array.from(groupsMap.values()).sort((a, b) => {
    if (a.symbol === b.symbol) {
      return a.expiration.localeCompare(b.expiration);
    }
    return a.symbol.localeCompare(b.symbol);
  });
};

const LARGE_FILE_WARNING_THRESHOLD = 25000;
const MAX_ROWS = 50000;

const getNow = () => {
  if (typeof performance !== 'undefined' && typeof performance.now === 'function') {
    return performance.now();
  }
  return Date.now();
};

const timestampFormatter =
  typeof Intl !== 'undefined'
    ? new Intl.DateTimeFormat('es-AR', {
        year: 'numeric',
        month: '2-digit',
        day: '2-digit',
        hour: '2-digit',
        minute: '2-digit',
        second: '2-digit',
        hour12: false,
      })
    : null;

const formatTimestamp = (date) => {
  if (!timestampFormatter) {
    return date.toISOString();
  }
  return timestampFormatter.format(date);
};

const combineExclusions = (...sources) =>
  sources.reduce((acc, source) => {
    if (!source) {
      return acc;
    }

    Object.entries(source).forEach(([reason, count]) => {
      acc[reason] = (acc[reason] ?? 0) + count;
    });

    return acc;
  }, {});

const sumExclusions = (exclusions) =>
  Object.values(exclusions).reduce((total, value) => total + (Number.isFinite(value) ? value : 0), 0);

const computeGroupStats = (operations) => {
  if (!Array.isArray(operations) || operations.length === 0) {
    return {
      rows: 0,
      netQuantity: 0,
      grossQuantity: 0,
      notional: 0,
    };
  }

  return operations.reduce(
    (aggregated, operation) => {
      aggregated.rows += 1;
      aggregated.netQuantity += operation.totalQuantity;
      aggregated.grossQuantity += Math.abs(operation.totalQuantity);
      aggregated.notional += operation.totalQuantity * operation.averagePrice;
      return aggregated;
    },
    {
      rows: 0,
      netQuantity: 0,
      grossQuantity: 0,
      notional: 0,
    },
  );
};

const roundNumber = (value, decimals = 4) => {
  const factor = 10 ** decimals;
  return Math.round((value + Number.EPSILON) * factor) / factor;
};

const buildWarnings = (meta) => {
  if (!meta) {
    return [];
  }

  const warnings = [];

  if (meta.warningThresholdExceeded) {
    warnings.push('largeFileThreshold');
  }

  if (meta.exceededMaxRows) {
    warnings.push('maxRowsExceeded');
  }

  if (Array.isArray(meta.errors) && meta.errors.length > 0) {
    warnings.push('parseErrors');
  }

  return warnings;
};

const normalizeParseMeta = (rows, meta = {}) => {
  const rowCount = meta.rowCount ?? rows.length ?? 0;

  return {
    rowCount,
    warningThresholdExceeded:
      meta.warningThresholdExceeded ?? rowCount > LARGE_FILE_WARNING_THRESHOLD,
    exceededMaxRows: meta.exceededMaxRows ?? rowCount > MAX_ROWS,
    errors: Array.isArray(meta.errors) ? meta.errors : [],
  };
};

const resolveRows = async ({ rows, file, parserConfig }) => {
  if (Array.isArray(rows)) {
    return {
      rows,
      meta: normalizeParseMeta(rows, { rowCount: rows.length }),
    };
  }

  if (!file) {
    throw new Error('Debes proporcionar un archivo CSV o filas procesadas para continuar.');
  }

  try {
    const parsed = await parseOperationsCsv(file, parserConfig);
    return {
      rows: parsed.rows,
      meta: normalizeParseMeta(parsed.rows, parsed.meta),
    };
  } catch (error) {
    throw new Error('No pudimos leer el archivo CSV. Verificá que tenga encabezados y un separador válido.');
  }
};

const resolveFileName = ({ fileName, file }) => {
  if (typeof fileName === 'string' && fileName.length > 0) {
    return fileName;
  }
  if (file && typeof file.name === 'string') {
    return file.name;
  }
  return 'operaciones.csv';
};

const formatLogFileInfo = (name, rowCount) => `${name} | filas: ${rowCount}`;

const normalizeTimestampValue = (value) => {
  if (typeof value === 'number' && Number.isFinite(value)) {
    return value;
  }

  if (typeof value === 'string') {
    const trimmed = value.trim();
    if (!trimmed) {
      return null;
    }

    const isoCandidate = trimmed.includes('T') ? trimmed : trimmed.replace(' ', 'T');
    const parsed = Date.parse(isoCandidate);
    if (!Number.isNaN(parsed)) {
      return parsed;
    }
  }

  return null;
};

const resolveTradeTimestamp = (raw = {}) => {
  const candidates = [
    raw.tradeTimestamp,
    raw.trade_timestamp,
    raw.transactTime,
    raw.transact_time,
    raw.executionTime,
    raw.execution_time,
    raw.lastExecutionTime,
    raw.last_execution_time,
    raw.eventTime,
    raw.event_time,
  ];

  for (const candidate of candidates) {
    const parsed = normalizeTimestampValue(candidate);
    if (parsed !== null) {
      return parsed;
    }
  }

  return Date.now();
};

const createNormalizedCsvOperation = (operation) => {
  const rawSource = operation?.raw ?? {};

  return normalizeOperation(
    {
      order_id: operation?.orderId ?? rawSource.order_id ?? operation?.id ?? null,
      operation_id: rawSource.operation_id ?? rawSource.execution_id ?? rawSource.id ?? null,
      symbol: operation?.symbol,
      optionType: operation?.optionType,
      side: operation?.side,
      quantity: operation?.quantity,
      price: operation?.price,
      tradeTimestamp: resolveTradeTimestamp(rawSource),
      strike: operation?.strike,
      expirationDate: operation?.expiration,
      status: operation?.meta?.status ?? rawSource.status ?? null,
      sourceReferenceId: operation?.id ?? rawSource.order_id ?? null,
    },
    'csv',
  );
};

const sanitizeConfiguration = (configuration) => {
  if (!configuration) {
    throw new Error('Falta la configuración activa para procesar operaciones.');
  }
  return configuration;
};

export const processOperations = async ({
  file,
  rows,
  configuration,
  fileName,
  parserConfig,
} = {}) => {
  const activeConfiguration = sanitizeConfiguration(configuration);
  
  // Load prefix map from new settings format if not already provided
  if (!activeConfiguration.prefixMap) {
    activeConfiguration.prefixMap = await loadPrefixMap();
  }
  
  const logger = createDevLogger('Procesamiento');
  const timer = logger.time('processOperations');
  const startTime = getNow();

  const resolvedFileName = resolveFileName({ fileName, file });
  const { rows: parsedRows, meta: parseMeta } = await resolveRows({ rows, file, parserConfig });

  logger.log(`Inicio de procesamiento - ${formatLogFileInfo(resolvedFileName, parseMeta.rowCount)}`);

  const { rows: normalizedRows, missingColumns } = normalizeOperationRows(parsedRows, activeConfiguration);

  if (missingColumns.length > 0) {
    const unresolvedColumns = missingColumns.filter((column) =>
      normalizedRows.every((row) => row[column] === null || row[column] === undefined),
    );

    if (unresolvedColumns.length === missingColumns.length) {
      throw new Error(`Faltan columnas requeridas: ${unresolvedColumns.join(', ')}.`);
    }
  }

  let validated;
  try {
    validated = validateAndFilterRows({ rows: normalizedRows, configuration: activeConfiguration });
  } catch (error) {
    logger.warn('Validación fallida', { error: error.message });
    throw error;
  }

  const validatedRows = validated.rows ?? [];

  const enrichedOperations = await Promise.all(validatedRows.map(async (row, index) => {
    const enrichment = await enrichOperationRow(row, activeConfiguration);

    const optionType = enrichment.type === 'CALL' || enrichment.type === 'PUT' ? enrichment.type : 'UNKNOWN';
    const strike = enrichment.strike ?? row.strike ?? null;
    const originalSymbol = typeof row.symbol === 'string' ? row.symbol.trim() : '';

    return {
      id: enrichment.id || String(row.order_id || index),
      orderId: row.order_id,
      originalSymbol: originalSymbol || enrichment.symbol,
      matchedSymbol: enrichment.symbol,
      symbol: enrichment.symbol,
      expiration: enrichment.expiration,
      optionType,
      strike,
      quantity: row.quantity,
      price: row.price,
      side: row.side,
      source: 'csv',
      meta: {
        ...enrichment.meta,
        status: row.status ?? '',
      },
      raw: row.raw ?? row,
    };
  }));

<<<<<<< HEAD
  const normalizedOperations = enrichedOperations.map(createNormalizedCsvOperation);

  const optionOperationsForConsolidation = enrichedOperations.filter(
=======
  // Enrich operations with fee calculations (Feature 004)
  const enrichedWithFees = enrichOperationsWithFees(enrichedOperations);

  const optionOperationsForConsolidation = enrichedWithFees.filter(
>>>>>>> 6c3e0b3b
    (operation) => operation.optionType === 'CALL' || operation.optionType === 'PUT',
  );

  const views = buildConsolidatedViews(optionOperationsForConsolidation);
  const groupSummaries = deriveGroups(
    enrichedOperations.map((operation) => ({
      id: operation.id,
      symbol: operation.symbol,
      expiration: operation.expiration,
      type: operation.optionType,
    })),
  );
  const activeViewKey = activeConfiguration.useAveraging ? 'averaged' : 'raw';
  const processedAt = formatTimestamp(new Date());
  const warnings = buildWarnings(parseMeta);

  const viewSnapshots = Object.fromEntries(
    Object.entries(views).map(([key, consolidated]) => {
      const callsStats = computeGroupStats(consolidated.calls);
      const putsStats = computeGroupStats(consolidated.puts);
      const viewCombinedExclusions = combineExclusions(validated.exclusions, consolidated.exclusions);
      const viewTotalExcluded = sumExclusions(viewCombinedExclusions);

      const callsRows = consolidated.calls.length;
      const putsRows = consolidated.puts.length;
      const totalRows = callsRows + putsRows;

      return [
        key,
        {
          key,
          averagingEnabled: consolidated.useAveraging,
          calls: {
            operations: consolidated.calls,
            stats: {
              ...callsStats,
              notional: roundNumber(callsStats.notional, 4),
            },
          },
          puts: {
            operations: consolidated.puts,
            stats: {
              ...putsStats,
              notional: roundNumber(putsStats.notional, 4),
            },
          },
          summary: {
            callsRows,
            putsRows,
            totalRows,
            averagingEnabled: consolidated.useAveraging,
            activeSymbol: activeConfiguration.activeSymbol ?? '',
            activeExpiration: activeConfiguration.activeExpiration ?? '',
            processedAt,
            fileName: resolvedFileName,
            rawRowCount: parseMeta.rowCount,
            validRowCount: validatedRows.length,
            excludedRowCount: viewTotalExcluded,
            warnings,
            durationMs: 0,
            groups: groupSummaries,
          },
          exclusions: {
            combined: viewCombinedExclusions,
            validation: validated.exclusions,
            consolidation: consolidated.exclusions,
          },
        },
      ];
    }),
  );

  const activeViewSnapshot = viewSnapshots[activeViewKey];
  const totalExcluded = activeViewSnapshot.summary.excludedRowCount;

  logger.log(
    `Filtrado completo - filas válidas: ${validatedRows.length}, excluidas: ${totalExcluded}`,
  );
  logger.log(
    `Clasificación (${activeViewKey}) - CALLS: ${activeViewSnapshot.calls.operations.length}, PUTS: ${activeViewSnapshot.puts.operations.length}`,
  );
  logger.log('Detalle exclusiones', activeViewSnapshot.exclusions.combined);

  const alternateViewKey = activeViewKey === 'raw' ? 'averaged' : 'raw';
  const alternateViewSnapshot = viewSnapshots[alternateViewKey];
  if (alternateViewSnapshot) {
    logger.log(
      `Clasificación (${alternateViewKey}) - CALLS: ${alternateViewSnapshot.calls.operations.length}, PUTS: ${alternateViewSnapshot.puts.operations.length}`,
    );
  }

  const durationFromLogger = timer({
    fileName: resolvedFileName,
    totalRows: activeViewSnapshot.summary.totalRows,
    warnings,
    view: activeViewKey,
  });

  const durationMs = roundNumber(durationFromLogger || getNow() - startTime, 2);
  logger.log(`Procesamiento completo - duración: ${durationMs}ms`);

  Object.values(viewSnapshots).forEach((view) => {
    view.summary.durationMs = durationMs;
  });

  return {
    summary: activeViewSnapshot.summary,
    calls: activeViewSnapshot.calls,
    puts: activeViewSnapshot.puts,
    exclusions: activeViewSnapshot.exclusions,
    views: viewSnapshots,
    activeView: activeViewKey,
    groups: groupSummaries,
<<<<<<< HEAD
    operations: enrichedOperations,
    normalizedOperations,
=======
    operations: enrichedWithFees,
>>>>>>> 6c3e0b3b
    meta: {
      parse: parseMeta,
    },
  };
};<|MERGE_RESOLUTION|>--- conflicted
+++ resolved
@@ -4,11 +4,8 @@
 import { createDevLogger } from '../logging/dev-logger.js';
 import { normalizeOperationRows } from './legacy-normalizer.js';
 import { getAllSymbols, loadSymbolConfig } from '../storage-settings.js';
-<<<<<<< HEAD
 import { normalizeOperation } from '../broker/dedupe-utils.js';
-=======
 import { enrichOperationsWithFees } from '../fees/fee-enrichment.js';
->>>>>>> 6c3e0b3b
 
 const OPTION_TOKEN_REGEX = /^([A-Z0-9]+?)([CV])(\d+(?:\.\d+)?)(.*)$/;
 const DEFAULT_EXPIRATION = 'NONE';
@@ -971,16 +968,13 @@
     };
   }));
 
-<<<<<<< HEAD
-  const normalizedOperations = enrichedOperations.map(createNormalizedCsvOperation);
-
-  const optionOperationsForConsolidation = enrichedOperations.filter(
-=======
   // Enrich operations with fee calculations (Feature 004)
   const enrichedWithFees = enrichOperationsWithFees(enrichedOperations);
 
+  // Normalize operations for CSV source (Feature 004-integrate-jsrofex-to)
+  const normalizedOperations = enrichedWithFees.map(createNormalizedCsvOperation);
+
   const optionOperationsForConsolidation = enrichedWithFees.filter(
->>>>>>> 6c3e0b3b
     (operation) => operation.optionType === 'CALL' || operation.optionType === 'PUT',
   );
 
@@ -1094,12 +1088,8 @@
     views: viewSnapshots,
     activeView: activeViewKey,
     groups: groupSummaries,
-<<<<<<< HEAD
-    operations: enrichedOperations,
+    operations: enrichedWithFees,
     normalizedOperations,
-=======
-    operations: enrichedWithFees,
->>>>>>> 6c3e0b3b
     meta: {
       parse: parseMeta,
     },
