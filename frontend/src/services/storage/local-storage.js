/**
 * Application data storage using the storage adapter
 * Works with both localStorage (web) and chrome.storage.local (extension)
 */

import { storageAdapter } from './storage-adapter.js';

export const storageKeys = {
  expirations: 'po.expirations',
  activeExpiration: 'po.activeExpiration',
  useAveraging: 'po.useAveraging',
  lastReport: 'po.lastReport.v1',
<<<<<<< HEAD
  brokerApiUrl: 'po.brokerApiUrl',
  brokerAuth: 'po.brokerAuth',
  operations: 'po.operations',
=======
  brokerFees: 'po.brokerFees.v1',
>>>>>>> 6c3e0b3b
};

/**
 * Read an item from storage
 * @param {string} key - Storage key
 * @returns {Promise<any|null>} Parsed value or null
 */
export const readItem = async (key) => {
  try {
    const value = await storageAdapter.getItem(key);

    if (value === null || value === undefined) {
      return null;
    }

    try {
      return JSON.parse(value);
    } catch (parseError) {
      console.warn('PO: Failed to parse stored value', { key, parseError });
      return null;
    }
  } catch (error) {
    console.warn('PO: Storage read operation failed', { key, error });
    return null;
  }
};

/**
 * Write an item to storage
 * @param {string} key - Storage key
 * @param {any} value - Value to store
 * @returns {Promise<boolean>} Success status
 */
export const writeItem = async (key, value) => {
  try {
    const success = await storageAdapter.setItem(key, JSON.stringify(value));
    return success;
  } catch (error) {
    console.warn('PO: Storage write operation failed', { key, error });
    return false;
  }
};

/**
 * Remove an item from storage
 * @param {string} key - Storage key
 * @returns {Promise<boolean>} Success status
 */
export const removeItem = async (key) => {
  try {
    const success = await storageAdapter.removeItem(key);
    return success;
  } catch (error) {
    console.warn('PO: Storage remove operation failed', { key, error });
    return false;
  }
};

/**
 * Clear all application storage keys
 * @returns {Promise<boolean>} Success status
 */
export const clearAll = async () => {
  try {
    const promises = Object.values(storageKeys).map((key) => storageAdapter.removeItem(key));
    await Promise.all(promises);
    return true;
  } catch (error) {
    console.warn('PO: Storage clearAll operation failed', error);
    return false;
  }
};

/**
 * Check if storage is available
 * @returns {boolean}
 */
export const storageAvailable = () => storageAdapter.isAvailable();
<|MERGE_RESOLUTION|>--- conflicted
+++ resolved
@@ -10,13 +10,10 @@
   activeExpiration: 'po.activeExpiration',
   useAveraging: 'po.useAveraging',
   lastReport: 'po.lastReport.v1',
-<<<<<<< HEAD
   brokerApiUrl: 'po.brokerApiUrl',
   brokerAuth: 'po.brokerAuth',
   operations: 'po.operations',
-=======
   brokerFees: 'po.brokerFees.v1',
->>>>>>> 6c3e0b3b
 };
 
 /**
