import { useCallback, useEffect, useMemo, useRef, useState } from 'react';

import Alert from '@mui/material/Alert';
import Box from '@mui/material/Box';
import LinearProgress from '@mui/material/LinearProgress';
import Stack from '@mui/material/Stack';

import { processOperations } from '../../services/csv/process-operations.js';
import { buildConsolidatedViews } from '../../services/csv/consolidator.js';
import {
  CLIPBOARD_SCOPES,
  copyReportToClipboard,
} from '../../services/csv/clipboard-service.js';
import { exportReportToCsv, EXPORT_SCOPES } from '../../services/csv/export-service.js';
import { useConfig } from '../../state/index.js';
import { useStrings } from '../../strings/index.js';
import { ROUTES } from '../../app/routes.jsx';
import {
  readItem,
  writeItem,
  removeItem,
  storageKeys,
} from '../../services/storage/local-storage.js';

import OperationTypeTabs, { OPERATION_TYPES } from './OperationTypeTabs.jsx';
import OpcionesView from './OpcionesView.jsx';
import CompraVentaView from './CompraVentaView.jsx';
import ArbitrajesView from './ArbitrajesView.jsx';
import EmptyState from './EmptyState.jsx';

const ALL_GROUP_ID = '__ALL__';
const LAST_SESSION_STORAGE_VERSION = 1;

const sanitizeForTestId = (value = '') => value.replace(/[^a-zA-Z0-9]/g, '-').toLowerCase();

const buildGroupKey = (symbol = '', expiration = 'NONE') => `${symbol}::${expiration}`;

const DEFAULT_EXPIRATION = 'NONE';
const UNKNOWN_EXPIRATION = 'UNKNOWN';

const OPTION_OPERATION_TYPES = new Set(['CALL', 'PUT']);

const normalizeGroupSymbol = (value = '') => {
  if (typeof value !== 'string') {
    return String(value ?? '').trim().toUpperCase() || 'UNKNOWN';
  }
  const trimmed = value.trim();
  return trimmed ? trimmed.toUpperCase() : 'UNKNOWN';
};

const normalizeGroupExpiration = (value = '') => {
  if (typeof value !== 'string') {
    return DEFAULT_EXPIRATION;
  }
  const trimmed = value.trim();
  if (!trimmed) {
    return DEFAULT_EXPIRATION;
  }
  return trimmed.toUpperCase();
};

const SETTLEMENT_TOKENS = new Set([
  'CI', 'CONTADO', '24HS', '48HS', '72HS', '24H', '48H', '72H', 'T0', 'T1', 'T2', 'T+1', 'T+2',
]);

const MARKET_TOKENS = new Set([
  'MERV', 'XMEV', 'BCBA', 'BYMA', 'ROFEX', 'MATBA', 'MAE', 'NYSE', 'NASDAQ', 'CME', 'ICE',
]);

const MONTH_TOKENS = new Set([
  'EN', 'ENE', 'ENERO',
  'FE', 'FEB', 'FEBRERO',
  'MR', 'MAR', 'MARZO',
  'AB', 'ABR', 'ABRIL',
  'MY', 'MAY', 'MAYO',
  'JN', 'JUN', 'JUNIO',
  'JL', 'JUL', 'JULIO', 'JU',
  'AG', 'AGO', 'AGOSTO',
  'SE', 'SEP', 'SET', 'SEPT', 'SEPTIEMBRE',
  'OC', 'OCT', 'OCTUBRE',
  'NV', 'NOV', 'NOVIEMBRE',
  'DC', 'DIC', 'DICIEMBRE',
  'DU', 'DEU',
]);

const sanitizeInstrumentSegments = (symbol) => {
  if (!symbol) {
    return [];
  }

  const normalized = normalizeGroupSymbol(symbol);
  if (!normalized || normalized === 'UNKNOWN') {
    return normalized ? [normalized] : [];
  }

  const segments = normalized
    .split('-')
    .map((segment) => segment.trim())
    .filter(Boolean);

  if (!segments.length) {
    return [normalized];
  }

  const filtered = segments.slice();

  while (filtered.length > 1 && MARKET_TOKENS.has(filtered[0])) {
    filtered.shift();
  }

  while (filtered.length > 1 && MARKET_TOKENS.has(filtered[0])) {
    filtered.shift();
  }

  while (filtered.length > 1 && SETTLEMENT_TOKENS.has(filtered[filtered.length - 1])) {
    filtered.pop();
  }

  return filtered.length ? filtered : segments;
};

const splitInstrumentSymbol = (symbol = '') => {
  const segments = sanitizeInstrumentSegments(symbol);

  if (segments.length === 0) {
    return 'UNKNOWN';
  }

  if (segments.length === 1) {
    return segments[0];
  }

  if (segments.length === 2 && MONTH_TOKENS.has(segments[1])) {
    return segments.join(' ');
  }

  if (segments.length >= 2) {
    const last = segments[segments.length - 1];
    if (MONTH_TOKENS.has(last)) {
      return `${segments[segments.length - 2]} ${last}`;
    }
  }

  return segments[segments.length - 1];
};

const getOperationGroupId = (operation = {}) => {
  const normalizedSymbol = normalizeGroupSymbol(operation.symbol);
  if (OPTION_OPERATION_TYPES.has(operation.optionType)) {
    const normalizedExpiration = normalizeGroupExpiration(operation.expiration);
    const expiration = normalizedExpiration || DEFAULT_EXPIRATION;
    return buildGroupKey(normalizedSymbol, expiration);
  }

  const baseSymbol = splitInstrumentSymbol(normalizedSymbol);
  return buildGroupKey(baseSymbol, DEFAULT_EXPIRATION);
};

const isOptionGroup = (group) => {
  if (!group) {
    return false;
  }

  if (group.kind === 'option') {
    return true;
  }

  const calls = group.counts?.calls ?? 0;
  const puts = group.counts?.puts ?? 0;
  return calls + puts > 0;
};

const extractBaseSymbol = (symbol = '') => {
  const trimmed = symbol.trim();
  if (!trimmed) {
    return '';
  }

  const parts = trimmed
    .split(/\s*-\s*/)
    .map((part) => part.trim())
    .filter(Boolean);

  if (parts.length > 1) {
    const candidate = parts
      .slice(0, -1)
      .reverse()
      .find((part) => /[A-Z]/i.test(part) && !/^\d+$/.test(part));

    if (candidate) {
      const tokenMatch = candidate.match(/^([A-Z0-9]+?)[CV]\d+/i);
      if (tokenMatch) {
        return tokenMatch[1];
      }
      return candidate;
    }
  }

  return parts[0] ?? trimmed;
};

const formatExpirationLabel = (expiration = '') => {
  const normalized = expiration.trim();
  if (!normalized || normalized === DEFAULT_EXPIRATION) {
    return '';
  }

  if (/^\d+HS$/i.test(normalized)) {
    return `${normalized.slice(0, -2)}hs`;
  }

  if (normalized === UNKNOWN_EXPIRATION) {
    return '??';
  }

  return normalized;
};

const formatGroupLabel = (group) => {
  if (!group) {
    return '';
  }

  if (!isOptionGroup(group)) {
    const [baseIdSymbol] = (group.id ?? '').split('::');
    if (baseIdSymbol) {
      return baseIdSymbol;
    }
  }

  const baseSymbol = extractBaseSymbol(group.symbol ?? '');
  const expirationLabel = formatExpirationLabel(group.expiration ?? '');

  if (expirationLabel) {
    return `${baseSymbol} ${expirationLabel}`.trim();
  }

  return baseSymbol || group.symbol || '';
};

const computeScopedData = ({
  report,
  groups,
  selectedGroupId,
  useAveraging,
  groupedOperations,
  cache,
}) => {
  if (!report) {
    return {
      scopedReport: null,
      activeView: null,
      summary: null,
      selectedGroup: null,
      filteredOperations: [],
      allSelected: true,
    };
  }

  const operations = Array.isArray(report.operations) ? report.operations : [];
  const allSelected = !selectedGroupId || selectedGroupId === ALL_GROUP_ID;
  const selectedGroup = allSelected
    ? null
    : groups.find((group) => group.id === selectedGroupId) ?? null;

  const groupKey = allSelected ? ALL_GROUP_ID : selectedGroupId;
  const filteredOperations = groupedOperations.get(groupKey) ?? operations;

  let cachedEntry = cache.get(groupKey);
  if (!cachedEntry || cachedEntry.reportToken !== report) {
    const optionOperations = filteredOperations.filter(
      (operation) => operation.optionType === 'CALL' || operation.optionType === 'PUT',
    );
    cachedEntry = {
      reportToken: report,
      optionOperations,
      consolidatedViews: buildConsolidatedViews(optionOperations),
    };
    cache.set(groupKey, cachedEntry);
  }

  const { consolidatedViews } = cachedEntry;

  const buildView = (key) => {
    const consolidated = consolidatedViews[key] ?? { calls: [], puts: [], exclusions: {} };
    const originalView = report.views?.[key] ?? null;
    const callsOperations = Array.isArray(consolidated.calls) ? consolidated.calls : [];
    const putsOperations = Array.isArray(consolidated.puts) ? consolidated.puts : [];

    const summarySource = originalView?.summary ?? report.summary ?? {};
    const summary = {
      ...summarySource,
      callsRows: callsOperations.length,
      putsRows: putsOperations.length,
      totalRows: callsOperations.length + putsOperations.length,
      groups,
    };

    if (selectedGroup && !allSelected) {
      summary.activeSymbol = extractBaseSymbol(selectedGroup.symbol);
      summary.activeExpiration = selectedGroup.expiration;
    }

    return {
      key,
      averagingEnabled:
        consolidated.useAveraging
        ?? originalView?.averagingEnabled
        ?? (key === 'averaged'),
      calls: {
        operations: callsOperations,
        stats: originalView?.calls?.stats ?? {},
      },
      puts: {
        operations: putsOperations,
        stats: originalView?.puts?.stats ?? {},
      },
      summary,
      exclusions: originalView?.exclusions ?? { combined: {}, validation: {}, consolidation: {} },
    };
  };

  const scopedViews = {
    raw: buildView('raw'),
    averaged: buildView('averaged'),
  };

  const activeKey = useAveraging ? 'averaged' : 'raw';
  const activeView = scopedViews[activeKey];

  return {
    scopedReport: {
      ...report,
      operations: filteredOperations,
      summary: activeView.summary,
      calls: activeView.calls,
      puts: activeView.puts,
      views: {
        ...(report.views ?? {}),
        raw: scopedViews.raw,
        averaged: scopedViews.averaged,
      },
      groups,
    },
    activeView,
    summary: activeView.summary,
    selectedGroup,
    filteredOperations,
    allSelected,
  };
};

const ProcessorScreen = () => {
  const strings = useStrings();
  const processorStrings = strings.processor;
  const {
    symbols,
    expirations,
    activeSymbol,
    activeExpiration,
    useAveraging,
    setAveraging,
  } = useConfig();

  const [selectedFile, setSelectedFile] = useState(null);
  const [report, setReport] = useState(null);
  const [isProcessing, setIsProcessing] = useState(false);
  const [processingError, setProcessingError] = useState(null);
  const [warningCodes, setWarningCodes] = useState([]);
  const [actionFeedback, setActionFeedback] = useState(null);
  const [activePreview, setActivePreview] = useState(CLIPBOARD_SCOPES.CALLS);
  const [selectedGroupId, setSelectedGroupId] = useState(ALL_GROUP_ID);
  const [activeOperationType, setActiveOperationType] = useState(OPERATION_TYPES.OPCIONES);
  const scopedDataCacheRef = useRef(new Map());
  const sessionRestoredRef = useRef(false);

  const buildConfiguration = useCallback(
    (overrides = {}) => ({
      symbols,
      expirations,
      activeSymbol,
      activeExpiration,
      useAveraging,
      ...overrides,
    }),
    [symbols, expirations, activeSymbol, activeExpiration, useAveraging],
  );

  const runProcessing = useCallback(
    async (file, overrides = {}) => {
      if (!file) {
        return;
      }

      setIsProcessing(true);
      setProcessingError(null);
      setActionFeedback(null);

      try {
        const configurationPayload = buildConfiguration(overrides);
        const result = await processOperations({
          file,
          fileName: file.name,
          configuration: configurationPayload,
        });

        setReport(result);
        setWarningCodes(result.summary.warnings ?? []);
        const initialViewKey = configurationPayload.useAveraging ? 'averaged' : 'raw';
        const initialView = result.views?.[initialViewKey];
        const initialCalls = initialView?.calls?.operations?.length ?? 0;
        const initialPuts = initialView?.puts?.operations?.length ?? 0;
        if (initialCalls > 0) {
          setActivePreview(CLIPBOARD_SCOPES.CALLS);
        } else if (initialPuts > 0) {
          setActivePreview(CLIPBOARD_SCOPES.PUTS);
        } else {
          setActivePreview(CLIPBOARD_SCOPES.CALLS);
        }
      } catch (err) {
        setReport(null);
        setWarningCodes([]);
        removeItem(storageKeys.lastReport);
        setProcessingError(err?.message ?? processorStrings.errors.processingFailed);
      } finally {
        setIsProcessing(false);
      }
    },
    [buildConfiguration, processorStrings.errors.processingFailed],
  );

  const handleFileSelected = (file) => {
    setSelectedFile(file);
    setProcessingError(null);
    setActionFeedback(null);
    setWarningCodes([]);
    setActivePreview(CLIPBOARD_SCOPES.CALLS);
    setSelectedGroupId(ALL_GROUP_ID);
    if (!file) {
      setReport(null);
      removeItem(storageKeys.lastReport);
    }
  };

  // Auto-process when a file is selected
  useEffect(() => {
    if (selectedFile && !report && !isProcessing) {
      runProcessing(selectedFile);
    }
  }, [selectedFile, report, isProcessing, runProcessing]);

  const handleToggleAveraging = async (nextValue) => {
    setAveraging(nextValue);
    setActionFeedback(null);
    if (selectedFile && report && !report.views) {
      await runProcessing(selectedFile, { useAveraging: nextValue });
    }
  };

  const handleDownload = async (scope, { reportOverride } = {}) => {
    const targetReport = reportOverride ?? scopedReport;
    if (!targetReport) {
      return;
    }

    try {
      await exportReportToCsv({
        report: targetReport,
        scope,
        view: currentViewKey,
      });
      setActionFeedback(null);
    } catch {
      setActionFeedback({ type: 'error', message: processorStrings.actions.downloadError });
    }
  };

  useEffect(() => {
    if (!report?.groups || report.groups.length === 0) {
      if (selectedGroupId !== ALL_GROUP_ID) {
        setSelectedGroupId(ALL_GROUP_ID);
      }
      return;
    }

    if (report.groups.length === 1) {
      const onlyGroupId = report.groups[0].id;
      if (selectedGroupId !== onlyGroupId) {
        setSelectedGroupId(onlyGroupId);
      }
      return;
    }

    const exists = report.groups.some((group) => group.id === selectedGroupId);
    if (!exists) {
      setSelectedGroupId(ALL_GROUP_ID);
    }
  }, [report, selectedGroupId]);

  const warningMessages = useMemo(() => {
    if (!warningCodes || warningCodes.length === 0) {
      return [];
    }

    return warningCodes
      .map((code) => {
        switch (code) {
          case 'largeFileThreshold':
            return processorStrings.warnings.largeFile;
          case 'parseErrors':
            return processorStrings.warnings.parseErrors;
          case 'maxRowsExceeded':
            return processorStrings.warnings.maxRowsExceeded;
          default:
            return null;
        }
      })
      .filter(Boolean);
  }, [warningCodes, processorStrings.warnings]);

  const groups = report?.groups ?? [];
  const filterStrings = processorStrings.filters ?? {};

  const groupedOperations = useMemo(() => {
    const map = new Map();
    const operations = Array.isArray(report?.operations) ? report.operations : [];

    map.set(ALL_GROUP_ID, operations);

    if (!groups.length || operations.length === 0) {
      return map;
    }

    const operationsByKey = operations.reduce((acc, operation) => {
      if (!operation) {
        return acc;
      }
      const key = getOperationGroupId(operation);
      if (!acc.has(key)) {
        acc.set(key, []);
      }
      acc.get(key).push(operation);
      return acc;
    }, new Map());

    groups.forEach((group) => {
      map.set(group.id, operationsByKey.get(group.id) ?? []);
    });

    return map;
  }, [report, groups]);

  useEffect(() => {
    scopedDataCacheRef.current = new Map();
  }, [report, groups, groupedOperations]);

  const { optionGroupOptions, allGroupOptions } = useMemo(() => {
    if (!groups.length) {
      return { optionGroupOptions: [], allGroupOptions: [] };
    }

    const buildOptions = (sourceGroups) => {
      if (!sourceGroups.length) {
        return [];
      }

      const mapped = sourceGroups.map((group) => ({
        id: group.id,
        label: formatGroupLabel(group),
        testId: sanitizeForTestId(group.id),
      }));

      mapped.unshift({
        id: ALL_GROUP_ID,
        label: filterStrings.all ?? 'All',
        testId: 'all',
      });

      return mapped;
    };

  const optionGroups = groups.filter(isOptionGroup);

    return {
      optionGroupOptions: buildOptions(optionGroups),
      allGroupOptions: buildOptions(groups),
    };
  }, [groups, filterStrings.all]);

  const scopedData = useMemo(
    () => computeScopedData({
      report,
      groups,
      selectedGroupId,
      useAveraging,
      groupedOperations,
      cache: scopedDataCacheRef.current,
    }),
    [report, groups, selectedGroupId, useAveraging, groupedOperations],
  );

  const currentViewKey = useAveraging ? 'averaged' : 'raw';
  const scopedReport = scopedData.scopedReport ?? report;
  const currentView =
    scopedData.activeView
    ?? scopedReport?.views?.[currentViewKey]
    ?? report?.views?.[currentViewKey]
    ?? null;

  const callsOperations = currentView?.calls?.operations ?? [];
  const putsOperations = currentView?.puts?.operations ?? [];

  const handleGroupChange = useCallback((nextValue) => {
    if (nextValue) {
      setSelectedGroupId(nextValue);
    }
  }, []);

  const handleCopy = async (scope) => {
    if (!scopedReport) {
      return;
    }
    try {
      const clipboard = typeof navigator !== 'undefined' ? navigator.clipboard : undefined;
      await copyReportToClipboard({
        report: scopedReport,
        scope,
        view: currentViewKey,
        clipboard,
      });
      setActionFeedback({ type: 'success', message: processorStrings.actions.copySuccess });
    } catch {
      setActionFeedback({ type: 'error', message: processorStrings.actions.copyError });
    }
  };

  useEffect(() => {
    if (!report) {
      setActivePreview(CLIPBOARD_SCOPES.CALLS);
      return;
    }

    const callsCount = callsOperations.length;
    const putsCount = putsOperations.length;

    if (activePreview === CLIPBOARD_SCOPES.CALLS && callsCount === 0 && putsCount > 0) {
      setActivePreview(CLIPBOARD_SCOPES.PUTS);
    } else if (activePreview === CLIPBOARD_SCOPES.PUTS && putsCount === 0 && callsCount > 0) {
      setActivePreview(CLIPBOARD_SCOPES.CALLS);
    }
  }, [report, currentViewKey, activePreview, callsOperations.length, putsOperations.length]);

  const handleOperationTypeChange = (newType) => {
    setActiveOperationType(newType);
  };

  useEffect(() => {
<<<<<<< HEAD
    if (activeOperationType !== OPERATION_TYPES.OPCIONES) {
      return;
    }

  const optionGroups = groups.filter(isOptionGroup);

    if (selectedGroupId === ALL_GROUP_ID) {
      if (optionGroups.length === 1) {
        const onlyGroupId = optionGroups[0].id;
        if (onlyGroupId !== ALL_GROUP_ID) {
          setSelectedGroupId(onlyGroupId);
        }
      }
      return;
    }

    const selectedGroup = groups.find((group) => group.id === selectedGroupId);
    if (isOptionGroup(selectedGroup)) {
      return;
    }

    if (optionGroups.length === 0) {
      if (selectedGroupId !== ALL_GROUP_ID) {
        setSelectedGroupId(ALL_GROUP_ID);
      }
      return;
    }

    if (optionGroups.length === 1) {
      const onlyGroupId = optionGroups[0].id;
      if (selectedGroupId !== onlyGroupId) {
        setSelectedGroupId(onlyGroupId);
      }
      return;
    }

    setSelectedGroupId(ALL_GROUP_ID);
  }, [activeOperationType, selectedGroupId, groups]);
=======
    if (sessionRestoredRef.current) {
      return;
    }

    const stored = readItem(storageKeys.lastReport);
    if (!stored || typeof stored !== 'object') {
      sessionRestoredRef.current = true;
      return;
    }

    if (stored.version !== LAST_SESSION_STORAGE_VERSION || !stored.report) {
      removeItem(storageKeys.lastReport);
      sessionRestoredRef.current = true;
      return;
    }

    try {
      const storedReport = stored.report;
      if (!storedReport || typeof storedReport !== 'object') {
        throw new Error('invalid report');
      }

      setReport(storedReport);
      setWarningCodes(Array.isArray(storedReport?.summary?.warnings) ? storedReport.summary.warnings : []);
      setSelectedFile(stored.fileName ? { name: stored.fileName } : { name: 'Operaciones previas' });
      if (typeof stored.selectedGroupId === 'string') {
        setSelectedGroupId(stored.selectedGroupId);
      }

      if (Object.values(OPERATION_TYPES).includes(stored.activeOperationType)) {
        setActiveOperationType(stored.activeOperationType);
      }

      if (Object.values(CLIPBOARD_SCOPES).includes(stored.activePreview)) {
        setActivePreview(stored.activePreview);
      }
    } catch (restoreError) {
      console.warn('PO: Failed to restore last session', restoreError);
      removeItem(storageKeys.lastReport);
    } finally {
      sessionRestoredRef.current = true;
    }
  }, []);

  useEffect(() => {
    if (!report || !selectedFile) {
      return;
    }

    const snapshot = {
      version: LAST_SESSION_STORAGE_VERSION,
      savedAt: Date.now(),
      fileName: selectedFile.name ?? null,
      report,
      selectedGroupId,
      activeOperationType,
      activePreview,
    };

    writeItem(storageKeys.lastReport, snapshot);
  }, [report, selectedFile, selectedGroupId, activeOperationType, activePreview]);
>>>>>>> 01c7d827

  const renderActiveView = () => {
    if (!report) {
      return null;
    }

    const commonProps = {
      selectedGroupId,
      strings: processorStrings,
      onGroupChange: handleGroupChange,
    };

    switch (activeOperationType) {
      case OPERATION_TYPES.OPCIONES:
        return (
          <OpcionesView
            {...commonProps}
            groupOptions={optionGroupOptions}
            callsOperations={callsOperations}
            putsOperations={putsOperations}
            onCopy={handleCopy}
            onDownload={handleDownload}
            averagingEnabled={useAveraging}
            onToggleAveraging={handleToggleAveraging}
          />
        );

      case OPERATION_TYPES.COMPRA_VENTA:
        return (
          <CompraVentaView
            {...commonProps}
            groupOptions={allGroupOptions}
            operations={scopedData.filteredOperations}
          />
        );

      case OPERATION_TYPES.ARBITRAJES:
        return (
          <ArbitrajesView
            {...commonProps}
            groupOptions={allGroupOptions}
          />
        );

      default:
        return null;
    }
  };

  return (
    <Box
      sx={{
        display: 'flex',
        flexDirection: 'column',
        minHeight: '100vh',
        width: '100%',
        overflow: 'auto',
      }}
    >
      {isProcessing && <LinearProgress />}

      {processingError && <Alert severity="error" sx={{ mx: 3, mt: 2 }}>{processingError}</Alert>}

      {warningMessages.map((message) => (
          <Alert severity="warning" key={message} sx={{ mx: 3, mt: 2 }}>
            {message}
          </Alert>
        ))}

        <Stack spacing={0} sx={{ flex: 1, minHeight: 0 }}>
          {actionFeedback && (
            <Alert severity={actionFeedback.type} sx={{ mx: 3, mt: 2 }}>{actionFeedback.message}</Alert>
          )}

          {!selectedFile ? (
            <EmptyState 
              strings={processorStrings}
              onSelectFile={handleFileSelected}
            />
          ) : report ? (
            <>
              {/* Operation Type Tabs */}
              <OperationTypeTabs
                strings={processorStrings}
                activeTab={activeOperationType}
                onTabChange={handleOperationTypeChange}
                onClose={() => handleFileSelected(null)}
                fileName={selectedFile?.name}
              />

              {/* Render the active view */}
              {renderActiveView()}
            </>
          ) : null}
        </Stack>
    </Box>
  );
};

export default ProcessorScreen;<|MERGE_RESOLUTION|>--- conflicted
+++ resolved
@@ -579,7 +579,7 @@
       return mapped;
     };
 
-  const optionGroups = groups.filter(isOptionGroup);
+    const optionGroups = groups.filter(isOptionGroup);
 
     return {
       optionGroupOptions: buildOptions(optionGroups),
@@ -655,12 +655,11 @@
   };
 
   useEffect(() => {
-<<<<<<< HEAD
     if (activeOperationType !== OPERATION_TYPES.OPCIONES) {
       return;
     }
 
-  const optionGroups = groups.filter(isOptionGroup);
+    const optionGroups = groups.filter(isOptionGroup);
 
     if (selectedGroupId === ALL_GROUP_ID) {
       if (optionGroups.length === 1) {
@@ -694,7 +693,8 @@
 
     setSelectedGroupId(ALL_GROUP_ID);
   }, [activeOperationType, selectedGroupId, groups]);
-=======
+
+  useEffect(() => {
     if (sessionRestoredRef.current) {
       return;
     }
@@ -756,7 +756,6 @@
 
     writeItem(storageKeys.lastReport, snapshot);
   }, [report, selectedFile, selectedGroupId, activeOperationType, activePreview]);
->>>>>>> 01c7d827
 
   const renderActiveView = () => {
     if (!report) {
